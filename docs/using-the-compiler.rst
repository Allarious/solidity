--- conflicted
+++ resolved
@@ -706,12 +706,8 @@
 
 .. code-block:: Solidity
 
-<<<<<<< HEAD
-    pragma solidity >0.6.99 <0.9.0;
-=======
-    pragma solidity ^0.7.0;
->>>>>>> d23aff4c
     // SPDX-License-Identifier: GPL-3.0
+    pragma solidity >=0.7.0 <0.9.0;
     abstract contract C {
         // FIXME: remove constructor visibility and make the contract abstract
         constructor() {}
