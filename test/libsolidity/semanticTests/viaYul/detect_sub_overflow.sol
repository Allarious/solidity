contract C {
    function f(uint a, uint b) public pure returns (uint x) {
        x = a - b;
    }
    function g(uint8 a, uint8 b) public pure returns (uint8 x) {
        x = a - b;
    }
}
// ====
<<<<<<< HEAD
// compileViaYul: also
=======
// compileViaYul: true
// compileToEwasm: also
>>>>>>> 91c88a5f
// ----
// f(uint256,uint256): 6, 5 -> 1
// f(uint256,uint256): 6, 6 -> 0
// f(uint256,uint256): 5, 6 -> FAILURE, hex"4e487b71", 0x11
// g(uint8,uint8): 6, 5 -> 1
// g(uint8,uint8): 6, 6 -> 0
// g(uint8,uint8): 5, 6 -> FAILURE, hex"4e487b71", 0x11<|MERGE_RESOLUTION|>--- conflicted
+++ resolved
@@ -7,12 +7,8 @@
     }
 }
 // ====
-<<<<<<< HEAD
+// compileToEwasm: also
 // compileViaYul: also
-=======
-// compileViaYul: true
-// compileToEwasm: also
->>>>>>> 91c88a5f
 // ----
 // f(uint256,uint256): 6, 5 -> 1
 // f(uint256,uint256): 6, 6 -> 0
